--- conflicted
+++ resolved
@@ -416,278 +416,7 @@
 };
 
 
-<<<<<<< HEAD
-}
-
-
-//! @name field operators
-//! @{
-
-//! @brief Computes the restriction of a local to the current domain.
-template <typename node_t, typename A, typename = if_local<A>>
-inline A align(node_t const&, trace_t, A&& x) {
-    return x;
-}
-
-//! @brief Computes the restriction of a field to the current domain.
-template <typename node_t, typename A, typename = if_field<A>>
-A align(node_t& node, trace_t call_point, A const& x) {
-    trace_t t = node.stack_trace.hash(call_point);
-    details::get_export(node).second()->insert(t);
-    return details::align(x, details::get_context(node).second().align(t, node.uid));
-}
-
-//! @brief Computes the restriction of a field to the current domain.
-template <typename node_t, typename A, typename = if_field<A>, typename = std::enable_if_t<not std::is_reference<A>::value>>
-A align(node_t& node, trace_t call_point, A&& x) {
-    trace_t t = node.stack_trace.hash(call_point);
-    details::get_export(node).second()->insert(t);
-    return details::align(std::move(x), details::get_context(node).second().align(t, node.uid));
-}
-
-//! @brief Computes in-place the restriction of a field to the current domain.
-template <typename node_t, typename A, typename = if_local<A>>
-void align_inplace(node_t const&, trace_t, A&) {}
-
-//! @brief Computes in-place the restriction of a field to the current domain.
-template <typename node_t, typename A, typename = if_field<A>>
-void align_inplace(node_t& node, trace_t call_point, A& x) {
-    trace_t t = node.stack_trace.hash(call_point);
-    details::get_export(node).second()->insert(t);
-    details::align(x, details::get_context(node).second().align(t, node.uid));
-}
-
-//! @brief Accesses the local value of a field.
-template <typename node_t, typename A>
-to_local<A const&> self(node_t const& node, trace_t, A const& x) {
-    return details::self(x, node.uid);
-}
-
-//! @brief Accesses the local value of a field (moving).
-template <typename node_t, typename A, typename = std::enable_if_t<not std::is_reference<A>::value>>
-to_local<A&&> self(node_t const& node, trace_t, A&& x) {
-    return details::self(std::move(x), node.uid);
-}
-
-//! @brief Accesses a given value of a field.
-template <typename node_t, typename A>
-to_local<A const&> self(node_t const&, trace_t, A const& x, device_t uid) {
-    return details::self(x, uid);
-}
-
-//! @brief Accesses a given value of a field (moving).
-template <typename node_t, typename A, typename = std::enable_if_t<not std::is_reference<A>::value>>
-to_local<A&&> self(node_t const&, trace_t, A&& x, device_t uid) {
-    return details::self(std::move(x), uid);
-}
-
-//! @brief Returns the local value of a field (modifiable).
-template <typename node_t, typename A>
-to_local<A&> mod_self(node_t const& node, trace_t, A& x) {
-    return details::self(x, node.uid);
-}
-
-//! @brief Modifies the local value of a field.
-template <typename node_t, typename A, typename B>
-to_field<std::decay_t<A>> mod_self(node_t const& node, trace_t, A&& x, B&& y) {
-    return details::mod_self(std::forward<A>(x), std::forward<B>(y), node.uid);
-}
-
-//! @brief Accesses the default value of a field.
-template <typename node_t, typename A>
-to_local<A const&> other(node_t const&, trace_t, A const& x) {
-    return details::other(x);
-}
-
-//! @brief Accesses the default value of a field (moving).
-template <typename node_t, typename A, typename = std::enable_if_t<not std::is_reference<A>::value>>
-to_local<A&&> other(node_t const&, trace_t, A&& x) {
-    return details::other(std::move(x));
-}
-
-//! @brief Returns the default value of a field (modifiable, ensuring alignment).
-template <typename node_t, typename A, typename = if_field<A>>
-to_local<A&> mod_other(node_t& node, trace_t call_point, A& x) {
-    trace_t t = node.stack_trace.hash(call_point);
-    details::get_export(node).second()->insert(t);
-    return details::other(details::align_inplace(x, details::get_context(node).second().align(t, node.uid)));
-}
-
-//! @brief Modifies the local value of a field (ensuring alignment).
-template <typename node_t, typename A, typename B>
-to_field<std::decay_t<A>> mod_other(node_t& node, trace_t call_point, A const& x, B const& y) {
-    trace_t t = node.stack_trace.hash(call_point);
-    details::get_export(node).second()->insert(t);
-    return details::mod_other(x, y, details::get_context(node).second().align(t, node.uid));
-}
-
-//! @brief Reduces a field to a single value by a binary operation.
-template <typename node_t, typename O, typename A>
-auto fold_hood(node_t& node, trace_t call_point, O&& op, A const& a) {
-    trace_t t = node.stack_trace.hash(call_point);
-    details::get_export(node).second()->insert(t);
-    return details::fold_hood(op, a, details::get_context(node).second().align(t, node.uid));
-}
-
-//! @brief Reduces a field to a single value by a binary operation with a given value for self.
-template <typename node_t, typename O, typename A, typename B>
-auto fold_hood(node_t& node, trace_t call_point, O&& op, A const& a, B const& b) {
-    trace_t t = node.stack_trace.hash(call_point);
-    details::get_export(node).second()->insert(t);
-    return details::fold_hood(op, a, b, details::get_context(node).second().align(t, node.uid), node.uid);
-}
-
-//! @brief Computes the number of neighbours aligned to the current call point.
-template <typename node_t>
-size_t count_hood(node_t& node, trace_t call_point) {
-    trace_t t = node.stack_trace.hash(call_point);
-    details::get_export(node).second()->insert(t);
-    return details::get_context(node).second().align(t, node.uid).size();
-}
-
-//! @brief Computes the identifiers of neighbours aligned to the current call point.
-template <typename node_t>
-field<device_t> nbr_uid(node_t& node, trace_t call_point) {
-    trace_t t = node.stack_trace.hash(call_point);
-    details::get_export(node).second()->insert(t);
-    std::vector<device_t> ids = details::get_context(node).second().align(t, node.uid);
-    std::vector<device_t> vals;
-    vals.emplace_back();
-    vals.insert(vals.end(), ids.begin(), ids.end());
-    return details::make_field(std::move(ids), std::move(vals));
-}
-
-//! @}
-
-
-//! @cond INTERNAL
-namespace details {
-    template <typename A, typename C>
-    struct valid_tuple_return : std::false_type {};
-    template <typename A, typename B, typename C>
-    struct valid_tuple_return<A, tuple<B,C>> : std::is_convertible<C,A> {};
-
-    template <typename A, typename B, typename C, typename = std::enable_if_t<std::is_convertible<C,A>::value>>
-    inline B&& maybe_first(common::type_sequence<A>, tuple<B,C>& t) {
-        return std::move(get<0>(t));
-    }
-    template <typename A, typename B, typename C, typename = std::enable_if_t<std::is_convertible<C,A>::value>>
-    inline A&& maybe_second(common::type_sequence<A>, tuple<B,C>& t) {
-        return std::move(get<1>(t));
-    }
-    template <typename A, typename C, typename = std::enable_if_t<not valid_tuple_return<A,C>::value>>
-    inline A maybe_first(common::type_sequence<A>, C& x) {
-        return std::move(x);
-    }
-    template <typename A, typename C, typename = std::enable_if_t<not valid_tuple_return<A,C>::value>>
-    inline C& maybe_second(common::type_sequence<A>, C& x) {
-        #define INVALID_RETURN_MESSAGE "invalid return type 'C' for update function in calculus construct (of type 'A')"
-        static_assert(std::is_convertible<C,A>::value, INVALID_RETURN_MESSAGE);
-        #undef INVALID_RETURN_MESSAGE
-        return x;
-    }
-}
-//! @endcond
-
-
-//! @name old-based coordination operators
-//! @{
-/**
- * @brief The previous-round value (defaults to first argument), modified through the second argument.
- *
- * Corresponds to the `rep` construct of the field calculus.
- * The \p op argument may return a `A` or a `tuple<B,A>`. In the latter case,
- * the first element of the returned pair is returned by the function, while
- * the second element of the returned pair is written in the exports.
- */
-template <typename node_t, typename A, typename G, typename = std::result_of_t<G(A)>>
-auto old(node_t& node, trace_t call_point, A const& f0, G&& op) {
-    trace_t t = node.stack_trace.hash(call_point);
-    assert(details::get_export(node).first()->template count<A>(t) == 0);
-    auto f = op(align(node, call_point, details::get_context(node).first().old(t, f0, node.uid)));
-    details::get_export(node).first()->insert(t, details::maybe_second(common::type_sequence<A>{}, f));
-    return details::maybe_first(common::type_sequence<A>{}, f);
-}
-/**
- * @brief The previous-round value of the second argument, defaulting to the first argument if no previous value.
- *
- * Equivalent to:
- * ~~~~~~~~~~~~~~~~~~~~~~~~~{.cpp}
- * old(f0, [](A fo){
- *     return make_tuple(fo, f);
- * })
- * ~~~~~~~~~~~~~~~~~~~~~~~~~
- */
-template <typename node_t, typename A>
-A old(node_t& node, trace_t call_point, A const& f0, A const& f) {
-    trace_t t = node.stack_trace.hash(call_point);
-    assert(details::get_export(node).first()->template count<A>(t) == 0);
-    details::get_export(node).first()->insert(t, f);
-    return align(node, call_point, details::get_context(node).first().old(t, f0, node.uid));
-}
-/**
- * @brief The previous-round value of the argument.
- *
- * Equivalent to `old(f, f)`.
- */
-template <typename node_t, typename A>
-inline A old(node_t& node, trace_t call_point, A const& f) {
-    return old(node, call_point, f, f);
-}
-
-//! @brief The exports type used by the old construct with message type `T`.
-template <typename T>
-using old_t = common::export_list<T>;
-//! @}
-
-
-//! @name nbr-based coordination operators
-//! @{
-/**
- * @brief The neighbours' value of the result (defaults to first argument), modified through the second argument.
- *
- * Corresponds to the `share` construct of the field calculus.
- * The \p op argument may return a `A` or a `tuple<B,A>`. In the latter case,
- * the first element of the returned pair is returned by the function, while
- * the second element of the returned pair is written in the exports.
- */
-template <typename node_t, typename A, typename G, typename = std::result_of_t<G(to_field<A>)>>
-auto nbr(node_t& node, trace_t call_point, A const& f0, G&& op) {
-    trace_t t = node.stack_trace.hash(call_point);
-    assert(details::get_export(node).second()->template count<A>(t) == 0);
-    auto f = op(details::get_context(node).second().nbr(t, f0, node.uid));
-    details::get_export(node).second()->insert(t, details::maybe_second(common::type_sequence<A>{}, f));
-    return details::maybe_first(common::type_sequence<A>{}, f);
-}
-/**
- * @brief The neighbours' value of the second argument, defaulting to the first argument.
- *
- * Equivalent to:
- * ~~~~~~~~~~~~~~~~~~~~~~~~~{.cpp}
- * nbr(f0, [](to_field<A> fn){
- *     return std::make_pair(fn, f);
- * })
- * ~~~~~~~~~~~~~~~~~~~~~~~~~
- */
-template <typename node_t, typename A>
-to_field<A> nbr(node_t& node, trace_t call_point, A const& f0, A const& f) {
-    trace_t t = node.stack_trace.hash(call_point);
-    assert(details::get_export(node).second()->template count<A>(t) == 0);
-    details::get_export(node).second()->insert(t, f);
-    return details::get_context(node).second().nbr(t, f0, node.uid);
-}
-/**
- * @brief The neighbours' value of the argument.
- *
- * Equivalent to `nbr(f, f)`.
- */
-template <typename node_t, typename A>
-inline to_field<A> nbr(node_t& node, trace_t call_point, A const& f) {
-    return nbr(node, call_point, f, f);
-}
-=======
 } // component
->>>>>>> 77b28790
 
 
 } // fcpp
