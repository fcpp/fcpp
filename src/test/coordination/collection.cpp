// Copyright © 2021 Giorgio Audrito. All Rights Reserved.

#include "gtest/gtest.h"

#include "lib/component/base.hpp"
#include "lib/component/calculus.hpp"
#include "lib/coordination/collection.hpp"

#include "test/test_net.hpp"
#include "lib/component/timer.hpp"

using namespace fcpp;
using namespace component::tags;


template <int O>
DECLARE_OPTIONS(options,
    exports<
        coordination::gossip_max_t<int>,
        coordination::gossip_mean_t<real_t>,
        coordination::sp_collection_t<int,real_t>,
        coordination::mp_collection_t<int,real_t>,
        coordination::wmp_collection_t<real_t>,
        coordination::blist_idem_collection_t<int>        
    >,
    export_pointer<(O & 1) == 1>,
    export_split<(O & 2) == 2>,
    online_drop<(O & 4) == 4>
);

template <class...>
struct lagdist {
    template <typename F, typename P>
    struct component : public P {
        struct node : public P::node {
            using P::node::node;

            field<real_t> nbr_dist() {
                return {1};
            }

            field<real_t> nbr_lag() {
                return {1};
            }
        };
        using net = typename P::net;
    };
};
DECLARE_COMBINE(calc_dist, lagdist, component::calculus, component::timer);

template <int O>
using combo = calc_dist<options<O>>;


real_t adder(real_t x, real_t y) {
    return x+y;
}

real_t divider(real_t x, size_t n) {
    return x/n;
}

real_t multiplier(real_t x, real_t f) {
    return x*f;
}


MULTI_TEST(CollectionTest, Gossip, O, 3) {
    {
        test_net<combo<O>, std::tuple<int>(int)> n{
            [&](auto& node, int val){
                return std::make_tuple(
                    coordination::gossip_max(node, 0, val)
                );
            }
        };
        EXPECT_ROUND(n, {0, 1, 2},
                        {0, 1, 2});
        EXPECT_ROUND(n, {0, 1, 0},
                        {1, 2, 2});
        EXPECT_ROUND(n, {0, 0, 0},
                        {2, 2, 2});
        EXPECT_ROUND(n, {0, 3, 0},
                        {2, 3, 2});
        EXPECT_ROUND(n, {0, 3, 0},
                        {3, 3, 3});
    }
    {
        test_net<combo<O>, std::tuple<real_t>(real_t)> n{
            [&](auto& node, real_t val){
                return std::make_tuple(
                    coordination::gossip_mean(node, 0, val)
                );
            }
        };
        EXPECT_ROUND(n, {0, 4, 8},
                        {0, 4, 8});
        EXPECT_ROUND(n, {0, 4, 8},
                        {2, 4, 6});
        EXPECT_ROUND(n, {6, 4, 2},
                        {5, 4, 3});
    }
}

MULTI_TEST(CollectionTest, SP, O, 3) {
    test_net<combo<O>, std::tuple<real_t>(int, real_t)> n{
        [&](auto& node, int id, real_t val){
            return std::make_tuple(
                coordination::sp_collection(node, 0, id, val, 0, adder)
            );
        }
    };
    EXPECT_ROUND(n, {0, 1, 2},
                    {1, 2, 4},
                    {1, 2, 4});
    EXPECT_ROUND(n, {0, 1, 2},
                    {1, 2, 4},
                    {1, 2, 4});
    EXPECT_ROUND(n, {0, 1, 2},
                    {1, 2, 4},
                    {3, 6, 4});
    EXPECT_ROUND(n, {0, 1, 2},
                    {1, 2, 4},
                    {7, 6, 4});
    EXPECT_ROUND(n, {0, 1, 2},
                    {1, 2, 4},
                    {7, 6, 4});
}

MULTI_TEST(CollectionTest, MP, O, 3) {
    test_net<combo<O>, std::tuple<real_t>(int, real_t)> n{
        [&](auto& node, int id, real_t val){
            return std::make_tuple(
                coordination::mp_collection(node, 0, id, val, 0, adder, divider)
            );
        }
    };
    EXPECT_ROUND(n, {0, 1, 2},
                    {1, 2, 4},
                    {1, 2, 4});
    EXPECT_ROUND(n, {0, 1, 2},
                    {1, 2, 4},
                    {3, 6, 4});
    EXPECT_ROUND(n, {0, 1, 2},
                    {1, 2, 4},
                    {7, 6, 4});
    EXPECT_ROUND(n, {0, 1, 2},
                    {1, 2, 4},
                    {7, 6, 4});
}

MULTI_TEST(CollectionTest, WMP, O, 3) {
    test_net<combo<O>, std::tuple<real_t>(int, real_t)> n{
        [&](auto& node, int id, real_t val){
            return std::make_tuple(
                coordination::wmp_collection(node, 0, id, 2, val, adder, multiplier)
            );
        }
    };
    EXPECT_ROUND(n, {0, 1, 2},
                    {1, 2, 4},
                    {1, 2, 4});
    EXPECT_ROUND(n, {0, 1, 2},
                    {1, 2, 4},
                    {1, 2, 4});
    EXPECT_ROUND(n, {0, 1, 2},
                    {1, 2, 4},
                    {3, 6, 4});
    EXPECT_ROUND(n, {0, 1, 2},
                    {1, 2, 4},
                    {7, 6, 4});
    EXPECT_ROUND(n, {0, 1, 2},
                    {1, 2, 4},
                    {7, 6, 4});
}

<<<<<<< HEAD
MULTI_TEST(CollectionTest, Blist_Idem, O, 3) {
=======
MULTI_TEST(CollectionTest, BLISTidem, O, 3) {
>>>>>>> 9ba02366
    test_net<combo<O>, std::tuple<real_t>(int, int)> n{
        [&](auto& node, int id, int val){
            return std::make_tuple(
                coordination::blist_idem_collection(node, 0, id, val, 2, 0, 0, [&](int x, int y){return std::max(x,y);})
            );
        }
<<<<<<< HEAD
    };  
    EXPECT_ROUND(n, {0, 1, 2},
                    {1, 2, 4},
                    {1, 2, 4});
    EXPECT_ROUND(n, {0, 1, 2},
                    {1, 2, 4},
                    {2, 4, 4});
    EXPECT_ROUND(n, {0, 1, 2},
                    {1, 2, 4},
                    {4, 4, 4});
    EXPECT_ROUND(n, {0, 1, 2},
                    {1, 2, 5},
                    {4, 4, 5});    
    EXPECT_ROUND(n, {0, 1, 2},
                    {1, 2, 5},
                    {4, 5, 5}); 
    EXPECT_ROUND(n, {0, 1, 2},
                    {1, 2, 5},
                    {5, 5, 5});     

=======
    };
//    EXPECT_ROUND(n, {0, 1, 2},
//                    {1, 2, 4},
//                    {1, 2, 4});
//    EXPECT_ROUND(n, {0, 1, 2},
//                    {1, 2, 4},
//                    {2, 4, 4});
//    EXPECT_ROUND(n, {0, 1, 2},
//                    {1, 2, 4},
//                    {4, 4, 4});
//    EXPECT_ROUND(n, {0, 1, 2},
//                    {1, 2, 5},
//                    {4, 4, 5});
//    EXPECT_ROUND(n, {0, 1, 2},
//                    {1, 2, 5},
//                    {4, 5, 5});
//    EXPECT_ROUND(n, {0, 1, 2},
//                    {1, 2, 5},
//                    {5, 5, 5});
>>>>>>> 9ba02366
}<|MERGE_RESOLUTION|>--- conflicted
+++ resolved
@@ -174,40 +174,15 @@
                     {7, 6, 4});
 }
 
-<<<<<<< HEAD
-MULTI_TEST(CollectionTest, Blist_Idem, O, 3) {
-=======
+
 MULTI_TEST(CollectionTest, BLISTidem, O, 3) {
->>>>>>> 9ba02366
     test_net<combo<O>, std::tuple<real_t>(int, int)> n{
         [&](auto& node, int id, int val){
             return std::make_tuple(
                 coordination::blist_idem_collection(node, 0, id, val, 2, 0, 0, [&](int x, int y){return std::max(x,y);})
             );
         }
-<<<<<<< HEAD
     };  
-    EXPECT_ROUND(n, {0, 1, 2},
-                    {1, 2, 4},
-                    {1, 2, 4});
-    EXPECT_ROUND(n, {0, 1, 2},
-                    {1, 2, 4},
-                    {2, 4, 4});
-    EXPECT_ROUND(n, {0, 1, 2},
-                    {1, 2, 4},
-                    {4, 4, 4});
-    EXPECT_ROUND(n, {0, 1, 2},
-                    {1, 2, 5},
-                    {4, 4, 5});    
-    EXPECT_ROUND(n, {0, 1, 2},
-                    {1, 2, 5},
-                    {4, 5, 5}); 
-    EXPECT_ROUND(n, {0, 1, 2},
-                    {1, 2, 5},
-                    {5, 5, 5});     
-
-=======
-    };
 //    EXPECT_ROUND(n, {0, 1, 2},
 //                    {1, 2, 4},
 //                    {1, 2, 4});
@@ -226,5 +201,4 @@
 //    EXPECT_ROUND(n, {0, 1, 2},
 //                    {1, 2, 5},
 //                    {5, 5, 5});
->>>>>>> 9ba02366
 }