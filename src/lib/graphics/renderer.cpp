--- conflicted
+++ resolved
@@ -219,11 +219,7 @@
     m_lightPos{ LIGHT_DEFAULT_POS },
     m_background{ 1.0f, 1.0f, 1.0f, 1.0f },
     m_foreground{ 0.0f, 0.0f, 0.0f, 1.0f },
-<<<<<<< HEAD
     m_rectangle_col{0.0f, 2.0f, 2.0f, 0.5f},
-=======
-    m_rectangle_col{ 0.0f, 2.0f, 2.0f, 0.5f },
->>>>>>> a10af73d
     m_camera{} {
     /* DEFINITION */
     // Initialize GLFW
@@ -678,10 +674,6 @@
 }
 
 void renderer::drawRectangle(float x, float y, float a, float b) const {
-<<<<<<< HEAD
-
-=======
->>>>>>> a10af73d
     m_shaderProgramCol.use();
     m_shaderProgramCol.setMat4("u_projection", glm::mat4{ 1.0f });
     m_shaderProgramCol.setMat4("u_view", glm::mat4{ 1.0f });
