--- conflicted
+++ resolved
@@ -120,42 +120,11 @@
 template <typename T> using wmp_collection_t = common::export_list<T,field<real_t>,real_t>;
 
 
-<<<<<<< HEAD
-//! @brief Collects distributed data with a Lossless-information-speed-threshold strategy (blist) and a idempotent accumulate function.
-=======
 //! @brief Collects distributed data with a bounded-loss information-speed-threshold strategy and a idempotent accumulate function.
->>>>>>> 9ba02366
 template <typename node_t, typename T, typename G, typename = common::if_signature<G, T(T,T)>>
 T blist_idem_collection(node_t& node, trace_t call_point, real_t const& distance, T const& value, real_t radius, real_t speed, T const& null, G&& accumulate) {
     internal::trace_call trace_caller(node.stack_trace, call_point);
 
-<<<<<<< HEAD
-    field<real_t> nbrdist = nbr(node,0, distance);
-    real_t t = node.current_time();
-
-    field<real_t> Tu = nbr(node,1, node.next_time());
-    field<real_t> Pu = nbr(node,0,distance + speed * (Tu - t));
-
-    field<real_t> dist = node.nbr_dist();
-
-    field<real_t> maxDistanceNow = dist + speed * node.nbr_lag();
-
-    field<real_t> Vwst = mux(isfinite(distance) && distance > nbrdist, (distance - Pu) / (Tu - t) , field<real_t>{0} ) ;
-
-    field<real_t> threshold = mux( (isfinite(distance) && maxDistanceNow < radius), max_hood(node,0, Vwst) , -INF);
-
-    return nbr(node,1, value, [&](field<T> old){
-        return fold_hood(node,0, accumulate, mux(nbrdist >= distance + node.nbr_lag() * nbr(node,1,threshold) &&
-                                                    nbrdist > distance, old, null), value);
-    });
-
-}
-
-//! @brief Export list for blist_idem_collection.
-template <typename T> using blist_idem_collection_t = common::export_list<T,field<real_t>,real_t >;
-
-
-=======
     field<real_t> nbrdist = nbr(node, 0, distance);
     real_t t = node.current_time();
     field<real_t> Tu = nbr(node, 1, node.next_time());
@@ -171,8 +140,6 @@
 
 //! @brief Export list for blist_idem_collection.
 template <typename T> using blist_idem_collection_t = common::export_list<T,real_t>;
->>>>>>> 9ba02366
-
 
 }
 
