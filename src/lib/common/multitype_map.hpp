// Copyright © 2021 Giorgio Audrito. All Rights Reserved.

/**
 * @file multitype_map.hpp
 * @brief Implementation of the `multitype_map<T, Ts...>` class template for handling heterogeneous indexed data.
 */

#ifndef FCPP_COMMON_MULTITYPE_MAP_H_
#define FCPP_COMMON_MULTITYPE_MAP_H_

#include <cassert>
#include <ostream>
#include <tuple>
#include <type_traits>
#include <unordered_map>
#include <unordered_set>

#include "lib/common/tagged_tuple.hpp"
#include "lib/common/traits.hpp"


/**
 * @brief Namespace containing all the objects in the FCPP library.
 */
namespace fcpp {


/**
 * @brief Namespace containing objects of common use.
 */
namespace common {


/**
 * @brief Class for handling heterogeneous indexed data.
 *
 * \ref insert "Inserting" elements of types outside `Ts...` produces a compile-time error. Other kinds of access are supported on any types, where maps on unsupported types are assumed to be always empty (since it is not allowed to insert in them).
 *
 * @param T Key type.
 * @param Ts Admissible value types.
 */
template <typename T, typename... Ts>
class multitype_map {
    //! @brief Checks whether a type is supported by the map.
    template <typename A>
    constexpr static bool type_supported = type_count<std::remove_reference_t<A>, Ts...> != 0;

  public:
    //! @brief The type of the keys.
    typedef T key_type;

    //! @brief List of admissible types (without repetitions).
    using value_types = type_uniq<Ts...>;

    //! @brief List of map types (without repetitions).
    using map_types = type_uniq<std::unordered_map<T, Ts>...>;

    //! @name constructors
    //! @{
    /**
     * @brief Default constructor (creates an empty structure).
     */
    multitype_map() = default;

    //! @brief Copy constructor.
    multitype_map(multitype_map const&) = default;

    //! @brief Move constructor.
    multitype_map(multitype_map&&) = default;
    //! @}

    //! @name assignment operators
    //! @{

    //! @brief Copy assignment.
    multitype_map& operator=(multitype_map const&) = default;

    //! @brief Move assignment.
    multitype_map& operator=(multitype_map&&) = default;
    //! @}

    //! @brief Exchanges contents of multitype maps.
    void swap(multitype_map& m) {
        m_keys.swap(m.m_keys);
        m_data.swap(m.m_data);
    }

    //! @brief Equality operator.
    bool operator==(multitype_map const& o) const {
        return m_keys == o.m_keys and maps_compare(m_data, o.m_data, value_types{});
    }

    //! @cond INTERNAL
    #define MISSING_TYPE_MESSAGE "unsupported type access (add type 'A' to exports type list)"
    //! @endcond

    //! @brief Inserts value at corresponding key.
    template<typename A>
    void insert(T key, A const& value) {
        get_map<A>(number_sequence<type_supported<A>>{})[key] = value;
        static_assert(type_supported<A>, MISSING_TYPE_MESSAGE);
    }

    //! @brief Inserts value at corresponding key by moving.
    template<typename A, typename = std::enable_if_t<not std::is_reference<A>::value>>
    void insert(T key, A&& value) {
        get_map<A>(number_sequence<type_supported<A>>{})[key] = std::move(value);
        static_assert(type_supported<A>, MISSING_TYPE_MESSAGE);
    }

    #undef MISSING_TYPE_MESSAGE

    //! @brief Inserts void value at corresponding key.
    void insert(T key) {
        m_keys.insert(key);
    }

    //! @brief Inserts the contents of another multitype_map.
    void insert(multitype_map const& m) {
        m_keys.insert(m.m_keys.begin(), m.m_keys.end());
        multi_insert(m, value_types{});
    }

    //! @brief Deletes value at corresponding key.
    template<typename A>
    void erase(T key) {
        get_map<A>(number_sequence<type_supported<A>>{}).erase(key);
    }

    //! @brief Deletes void value at corresponding key.
    void remove(T key) {
        m_keys.erase(key);
    }

    //! @brief Immutable reference to the value of a certain type at a given key.
    template<typename A>
    A const& at(T key) const {
<<<<<<< HEAD
        return map_at<A const>(get_map<A>(bool_pack<type_supported<A>>{}), key);
=======
        return get_map<A>(number_sequence<type_supported<A>>{}).at(key);
>>>>>>> 77b28790
    }

    //! @brief Mutable reference to the value of a certain type at a given key.
    template<typename A>
    A& at(T key) {
<<<<<<< HEAD
        return map_at<A>(get_map<A>(bool_pack<type_supported<A>>{}), key);
=======
        return get_map<A>(number_sequence<type_supported<A>>{}).at(key);
>>>>>>> 77b28790
    }

    //! @brief Whether the key is present in the value map or not for a certain type.
    template<typename A>
    bool count(T key) const {
        return get_map<A>(number_sequence<type_supported<A>>{}).count(key);
    }

    //! @brief Whether the key is present in the value map or not for the void type.
    bool contains(T key) const {
        return m_keys.count(key);
    }

    //! @brief Prints the content of the multitype map.
    template <typename O, typename... Ss>
    void print(O& o, Ss... xs) const {
        m_data.print(o, xs...);
    }

    //! @brief Serialises the content from/to a given input/output stream.
    template <typename S>
    S& serialize(S& s) {
        return s & m_data & m_keys;
    }

    //! @brief Serialises the content from/to a given input/output stream (const overload).
    template <typename S>
    S& serialize(S& s) const {
        return s << m_data << m_keys;
    }

  private:
    //! @brief Access to the map corresponding to a type.
    template <typename A>
    std::unordered_map<T, std::remove_reference_t<A>>& get_map(number_sequence<true>) {
        return get<std::remove_reference_t<A>>(m_data);
    }

    //! @brief Const access to the map corresponding to a type.
    template <typename A>
    std::unordered_map<T, std::remove_reference_t<A>> const& get_map(number_sequence<true>) const {
        return get<std::remove_reference_t<A>>(m_data);
    }

    //! @brief Access to a map corresponding to a missing type.
    template <typename A>
    std::unordered_map<T, std::remove_reference_t<A>>& get_map(number_sequence<false>) const {
        assert(false);
        return common::declare_reference<std::unordered_map<T, std::remove_reference_t<A>>>();
    }

    //! @brief Access to a map element (suppressing warnings on temporaries).
    template <typename A, typename M>
    inline A& map_at(M&& m, T key) const {
        return m.at(key);
    }

    //! @brief Compares unordered maps, even in case `decltype(U == U)` is not implicitly convertible to bool.
    template <typename U>
    bool map_compare(std::unordered_map<T, U> const& x, std::unordered_map<T, U> const& y) const {
        if (x.size() != y.size()) return false;
        for (auto const& xi : x) {
            if (y.count(xi.first) == 0) return false;
            if (xi.second != y.at(xi.first)) return false;
        }
        return true;
    }

    //! @brief Compares tagged tuples of unordered maps (no elements).
    template <typename U>
    bool maps_compare(U const&, U const&, type_sequence<>) const {
        return true;
    }

    //! @brief Compares tagged tuples of unordered maps (some elements).
    template <typename U, typename S, typename... Ss>
    bool maps_compare(U const& x, U const& y, type_sequence<S, Ss...>) const {
        if (not map_compare(get<S>(x), get<S>(y))) return false;
        return maps_compare(x, y, type_sequence<Ss...>{});
    }

    //! @brief Inserts the data from another multitype map (empty form).
    inline void multi_insert(multitype_map const&, common::type_sequence<>) {}

    //! @brief Inserts the data from another multitype map (active form).
    template <typename S, typename... Ss>
    inline void multi_insert(multitype_map const& m, common::type_sequence<S, Ss...>) {
        get<S>(m_data).insert(get<S>(m.m_data).begin(), get<S>(m.m_data).end());
        multi_insert(m, common::type_sequence<Ss...>{});
    }

    //! @brief Map associating keys to data.
    tagged_tuple<value_types, map_types> m_data;
    //! @brief Set of keys (for void data).
    std::unordered_set<T> m_keys;
};


//! @brief Exchanges contents of multitype maps.
template <typename T, typename... Ts>
void swap(multitype_map<T, Ts...>& x, multitype_map<T, Ts...>& y) {
    x.swap(y);
}


}


}

#endif // FCPP_COMMON_MULTITYPE_MAP_H_<|MERGE_RESOLUTION|>--- conflicted
+++ resolved
@@ -91,7 +91,7 @@
     }
 
     //! @cond INTERNAL
-    #define MISSING_TYPE_MESSAGE "unsupported type access (add type 'A' to exports type list)"
+    #define MISSING_TYPE_MESSAGE "unsupported type access (add type A to exports type list)"
     //! @endcond
 
     //! @brief Inserts value at corresponding key.
@@ -135,21 +135,13 @@
     //! @brief Immutable reference to the value of a certain type at a given key.
     template<typename A>
     A const& at(T key) const {
-<<<<<<< HEAD
-        return map_at<A const>(get_map<A>(bool_pack<type_supported<A>>{}), key);
-=======
         return get_map<A>(number_sequence<type_supported<A>>{}).at(key);
->>>>>>> 77b28790
     }
 
     //! @brief Mutable reference to the value of a certain type at a given key.
     template<typename A>
     A& at(T key) {
-<<<<<<< HEAD
-        return map_at<A>(get_map<A>(bool_pack<type_supported<A>>{}), key);
-=======
         return get_map<A>(number_sequence<type_supported<A>>{}).at(key);
->>>>>>> 77b28790
     }
 
     //! @brief Whether the key is present in the value map or not for a certain type.
@@ -199,12 +191,6 @@
     std::unordered_map<T, std::remove_reference_t<A>>& get_map(number_sequence<false>) const {
         assert(false);
         return common::declare_reference<std::unordered_map<T, std::remove_reference_t<A>>>();
-    }
-
-    //! @brief Access to a map element (suppressing warnings on temporaries).
-    template <typename A, typename M>
-    inline A& map_at(M&& m, T key) const {
-        return m.at(key);
     }
 
     //! @brief Compares unordered maps, even in case `decltype(U == U)` is not implicitly convertible to bool.
