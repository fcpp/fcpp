# FCPP - FieldCalc++

An efficient C++14 implementation of the Pure Field Calculus, for fast and effective simulation of pervasive computing scenarios, and deployment on microcontroller architectures.

## References

- FCPP main website: [https://fcpp.github.io](https://fcpp.github.io).
- FCPP documentation: [http://fcpp-doc.surge.sh](http://fcpp-doc.surge.sh).
- FCPP presentation paper: [http://giorgio.audrito.info/static/fcpp.pdf](http://giorgio.audrito.info/static/fcpp.pdf).


## Setup

The next sections contain the setup instructions based on the CMake build system for the various supported OSs and virtual containers. Jump to the section dedicated to your system of choice and ignore the others.
For backward compatibility (and faster testing), the [Bazel](https://bazel.build) build system is also supported but not recommended: in particular, the OpenGL graphical user interface is not available with Bazel. In order to use Bazel instead of CMake for building, you have to install it and then substitute `./make.sh bazel` for `./make.sh` in the commands of the "Build" section.

### Windows

Pre-requisites:
- [Git Bash](https://gitforwindows.org) (for issuing unix-style commands)
- [MinGW-w64](http://mingw-w64.org) (GCC 11.2.0 or higher)
- [CMake 3.18](https://cmake.org) (or higher)
- [Asymptote](http://asymptote.sourceforge.io) (for building the plots)
- [Doxygen](http://www.doxygen.nl) (for building the documentation)

During CMake installation, make sure you select to add `cmake` to the `PATH` (at least for the current user).

It is recommended to install MinGW-w64 through [MSYS2](https://www.msys2.org/) in order to get the latest version of MinGW-w64's GCC. To do so:
- Download and install MSYS2.
- Run "MSYS2 MSYS" from the start menu; a terminal will appear.
- Run `pacman -Syu`; a restart of all MSYS2 processes is required at the end of the update.
- Run "MSYS2 MSYS" again, and run `pacman -Su`.
- Run `pacman -S --needed base-devel mingw-w64-x86_64-toolchain` to install the MinGW-w64 toolchain.

After the installation of MinGW-w64, make sure to add the compiler binaries' path to the `PATH` environment variable. They should reside in MSYS2's installation folder as such:
```
C:\msys64\mingw64\bin
```
but the actual path may vary depending on your installation.

### Linux

Pre-requisites:
- Xorg-dev package (X11)
- G++ 9 (or higher)
- CMake 3.18 (or higher)
- Asymptote (for building simulation plots)
- Doxygen (for building the documentation)

To install these packages in Ubuntu, type the following command:
```
sudo apt-get install xorg-dev g++ cmake asymptote doxygen
```
In Fedora, the `xorg-dev` package is not available. Instead, install the packages:
```
libX11-devel libXinerama-devel.x86_6 libXcursor-devel.x86_64 libXi-devel.x86_64 libXrandr-devel.x86_64 mesa-libGL-devel.x86_64
```

### MacOS

Pre-requisites:
- Xcode Command Line Tools
- CMake 3.18 (or higher)
- Asymptote (for building simulation plots)
- Doxygen (for building the documentation)

To install them, assuming you have the [brew](https://brew.sh) package manager, type the following commands:
```
xcode-select --install
brew install cmake asymptote doxygen
```

### Docker container

**Warning:** the graphical simulations are based on OpenGL, which is **not** available in the Docker container. Use this system for batch simulations only.

Download Docker from [https://www.docker.com](https://www.docker.com), then you can download the Docker container from GitHub by typing the following command in a terminal:
```
docker pull docker.pkg.github.com/fcpp/fcpp/container:1.0
```
Alternatively, you can build the container yourself with the following command:
```
docker build -t docker.pkg.github.com/fcpp/fcpp/container:1.0 .
```
Once you have the Docker container locally available, type the following command to enter the container:
```
docker run -it --volume $PWD:/fcpp --workdir /fcpp docker.pkg.github.com/fcpp/fcpp/container:1.0 bash
```
and the following command to exit it:
```
exit
```
In order to properly link the executables in Docker, you may need to add the `-pthread` option (substitute `-O` for `-O -pthread` below).

### Vagrant container

**Warning:** the graphical simulations are based on OpenGL, which is **not** available in the Vagrant container. Use this system for batch simulations only.

Download Vagrant from [https://www.vagrantup.com](https://www.vagrantup.com) and VirtualBox from [https://www.virtualbox.org](https://www.virtualbox.org), then type the following commands in a terminal to enter the Vagrant container:
```
vagrant up
vagrant ssh
cd fcpp
```
and the following commands to exit it:
```
exit
vagrant halt
```

### Virtual Machines

If you use a VM with a graphical interface, refer to the section for the operating system installed on it.

**Warning:** the graphical simulations are based on OpenGL, and common Virtual Machine software (e.g., VirtualBox) has faulty support for OpenGL. If you rely on a virtual machine for graphical simulations, it might work provided that you select hardware virtualization (as opposed to software virtualization). However, it is recommended to use the native OS whenever possible.


## Build

<<<<<<< HEAD
### Documentation

You should be able to build the same documentation [available oline](http://fcpp-doc.surge.sh) with the following command:
```
./make.sh doc
=======
### Windows

Pre-requisites:
- [Git Bash](https://gitforwindows.org) (for issuing unix-style commands)
- [MinGW-w64](http://mingw-w64.org) (GCC 11.2.0 or higher)
- [CMake 3.18](https://cmake.org) (or higher)
- [Asymptote](http://asymptote.sourceforge.io) (for building the plots)

During CMake installation, make sure you select to add `cmake` to the `PATH` (at least for the current user).

It is recommended to install MinGW-w64 through [MSYS2](https://www.msys2.org/) in order to get the latest version of MinGW-w64's GCC. To do so:
- Download and install MSYS2.
- Run "MSYS2 MSYS" from the start menu; a terminal will appear.
- Run `pacman -Syu`; a restart of all MSYS2 processes is required at the end of the update.
- Run "MSYS2 MSYS" again, and run `pacman -Su`.
- Run `pacman -S --needed base-devel mingw-w64-x86_64-toolchain` to install the MinGW-w64 toolchain.

After the installation of MinGW-w64, make sure to add the compiler binaries' path to the `PATH` environment variable (e.g., by editing the `.bashrc` file in your home). They should reside in MSYS2's installation folder as such:
```
C:\msys64\mingw64\bin
```
but the actual path may vary depending on your installation (the compiler binaries are already in the path if you execute the 'MSYS2 MinGW x64' shortcut from the start menu). Then, you should be able to build the whole library with CMake through:
```
./make.sh gui windows
>>>>>>> d373fbc5
```
issued from the `src` subfolder.

### Testing

You can run all the automated tests (through the [googletest](https://github.com/google/googletest) framework) with the following command:
```
./make.sh test all
```
issued from the `src` subfolder. In order to test a specific target, substitute `all` with (a substring of) the target of your choice.

### Plots

FCPP includes a [plot generation tool](http://fcpp-doc.surge.sh/plot_8hpp.html), which can be integrated with the [logger](http://fcpp-doc.surge.sh/structfcpp_1_1component_1_1logger.html) component. The tool produces code that can be compiled into vector graphics through [Asymptote](http://asymptote.sourceforge.io) and a provided custom [header](https://github.com/fcpp/fcpp/blob/master/src/extras/plotter/plot.asy). Install Asymptote if you plan to use it.

### Execution

In order to build a project based on FCPP, it is recommended to start following the [sample](https://github.com/fcpp/fcpp-sample-project) or [exercises](https://github.com/fcpp/fcpp-exercises) projects. In short, add this repository as a sub-module of your repository, add a `make.sh` script forwarding its arguments to the inner `fcpp/src/make.sh` script, add your code which uses the library, then declare the executable sources appropriately in a `CMakeLists.txt` as `fcpp_target` (see the aforementioned repositories for reference). Then you will be able to run your targets with the following command:
```
./make.sh [gui] run [-O] [target]
```
You can omit the `gui` argument if you don't need the graphical user interface; or omit the `-O` argument for a debug build (instead of an optimised build). If you plan to produce plots, you will also need to copy the `src/extras/plotter/plot.asy` file into a `plot/` subfolder of your repository.

### Graphical User Interface

If you write and launch your own graphical simulation, a window will open displaying the simulation scenario, initially still: you can start running the simulation by pressing `P` (current simulated time is displayed in the bottom-left corner). While the simulation is running, network statistics may be periodically printed in the console, and be possibly aggregated in form of an Asymptote plot at simulation end. You can interact with the simulation through the following keys:
- `Esc` to end the simulation
- `P` to stop/resume
- `O`/`I` to speed-up/slow-down simulated time
- `L` to show/hide connection links between nodes
- `G` to show/hide the grid on the reference plane and node pins
- `M` enables/disables the marker for selecting nodes
- `left-click` on a selected node to open a window with node details
- `C` resets the camera to the starting position
- `Q`,`W`,`E`,`A`,`S`,`D` to move the simulation area along orthogonal axes
- `right-click`+`mouse drag` to rotate the camera
- `mouse scroll` for zooming in and out
- `left-shift` added to the camera commands above for precision control
- any other key will show/hide a legenda displaying this list
Hovering on a node will also display its UID in the top-left corner.


## Developers

### Status Badges

#### Stable Branch
[![Build Status](https://github.com/fcpp/fcpp/actions/workflows/main.yml/badge.svg?branch=master)](https://github.com/fcpp/fcpp/actions?query=branch%3Amaster)
[![Codacy](https://api.codacy.com/project/badge/Grade/90634407d674499cb62da7d7d74e8b42)](https://app.codacy.com/gh/fcpp/fcpp?utm_source=github.com&utm_medium=referral&utm_content=fcpp/fcpp&utm_campaign=Badge_Grade_Dashboard)

#### Development Branch
[![Build Status](https://github.com/fcpp/fcpp/actions/workflows/main.yml/badge.svg?branch=dev)](https://github.com/fcpp/fcpp/actions?query=branch%3Adev)

### Authors

#### Main Developer

- [Giorgio Audrito](http://giorgio.audrito.info/#!/research)

#### Contributors

- [Gianmarco Rampulla](https://github.com/denoide1)
- [Luigi Rapetta](https://github.com/rapfamily4)
- [Gianluca Torta](http://www.di.unito.it/~torta)<|MERGE_RESOLUTION|>--- conflicted
+++ resolved
@@ -117,13 +117,13 @@
 
 ## Build
 
-<<<<<<< HEAD
 ### Documentation
 
 You should be able to build the same documentation [available oline](http://fcpp-doc.surge.sh) with the following command:
 ```
 ./make.sh doc
-=======
+```
+
 ### Windows
 
 Pre-requisites:
@@ -148,7 +148,6 @@
 but the actual path may vary depending on your installation (the compiler binaries are already in the path if you execute the 'MSYS2 MinGW x64' shortcut from the start menu). Then, you should be able to build the whole library with CMake through:
 ```
 ./make.sh gui windows
->>>>>>> d373fbc5
 ```
 issued from the `src` subfolder.
 
