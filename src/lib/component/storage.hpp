// Copyright © 2023 Giorgio Audrito. All Rights Reserved.

/**
 * @file storage.hpp
 * @brief Implementation of the `storage` component handling persistent data across rounds.
 */

#ifndef FCPP_COMPONENT_STORAGE_H_
#define FCPP_COMPONENT_STORAGE_H_

#include <cassert>
#include <type_traits>

#include "lib/component/base.hpp"


/**
 * @brief Namespace containing all the objects in the FCPP library.
 */
namespace fcpp {


// Namespace for all FCPP components.
namespace component {


// Namespace of tags to be used for initialising components.
namespace tags {
    //! @brief Declaration tag associating to a sequence of tags and types for storing global persistent data (defaults to the empty sequence).
    template <typename... Ts>
    struct net_store {};

    //! @brief Declaration tag associating to a sequence of tags and types for storing persistent data in nodes (defaults to the empty sequence).
    template <typename... Ts>
    struct node_store {};

    //! @brief Declaration tag associating to a sequence of tags and types for storing persistent data (legacy deprecated name).
    template <typename... Ts>
    using tuple_store = node_store<Ts...>;
}


/**
 * @brief Component modelling persistent data.
 *
 * <b>Declaration tags:</b>
 * - \ref tags::net_store defines a sequence of tags and types for storing global persistent data (defaults to the empty sequence).
 * - \ref tags::node_store defines a sequence of tags and types for storing persistent data in nodes (defaults to the empty sequence).
 */
template <typename... Ts>
struct storage {
    //! @brief Sequence of tags and types for storing global persistent data.
    using net_store_type = common::storage_list<common::option_types<tags::net_store, Ts...>>;

    //! @brief Sequence of tags and types for storing persistent data in nodes.
    using node_store_type = common::storage_list<common::option_types<tags::node_store, Ts...>>;

    /**
     * @brief The actual component.
     *
     * Component functionalities are added to those of the parent by inheritance at multiple levels: the whole component class inherits tag for static checks of correct composition, while `node` and `net` sub-classes inherit actual behaviour.
     * Further parametrisation with F enables <a href="https://en.wikipedia.org/wiki/Curiously_recurring_template_pattern">CRTP</a> for static emulation of virtual calls.
     *
     * @param F The final composition of all components.
     * @param P The parent component to inherit from.
     */
    template <typename F, typename P>
    struct component : public P {
        //! @cond INTERNAL
        DECLARE_COMPONENT(storage);
        //! @endcond

        //! @brief The local part of the component.
        class node : public P::node {
          public: // visible by net objects and the main program
            //! @brief Tuple type of the contents.
            using node_tuple_type = common::tagged_tuple_t<node_store_type>;

          private: // implementation details
            //! @brief Checks whether a type is supported by the storage.
            template <typename A>
            constexpr static bool type_supported = node_tuple_type::tags::template count<std::remove_reference_t<A>> != 0;

          public: // visible by net objects and the main program
            /**
             * @brief Main constructor.
             *
             * @param n The corresponding net object.
             * @param t A `tagged_tuple` gathering initialisation values.
             */
            template <typename S, typename T>
            node(typename F::net& n, common::tagged_tuple<S,T> const& t) : P::node(n,t), m_storage(t) {}

            //! @brief Access to stored data as tagged tuple.
            node_tuple_type& storage_tuple() {
                return m_storage;
            }

            //! @brief Const access to stored data as tagged tuple.
            node_tuple_type const& storage_tuple() const {
                return m_storage;
            }

            //! @cond INTERNAL
<<<<<<< HEAD
            #define MISSING_TYPE_MESSAGE "unsupported tag access (add 'A' above to storage tag list)"
=======
            #define MISSING_TYPE_MESSAGE "unsupported tag access (add A to node storage tag list)"
>>>>>>> 77b28790
            //! @endcond

            /**
             * @brief Write access to stored data.
             *
             * @tparam T The tag corresponding to the data to be accessed.
             */
            template <typename T>
            auto& storage() {
                static_assert(type_supported<T>, MISSING_TYPE_MESSAGE);
                return common::get_or_wildcard<T>(m_storage);
            }

            /**
             * @brief Const access to stored data.
             *
             * @tparam T The tag corresponding to the data to be accessed.
             */
            template <typename T>
            auto const& storage() const {
                static_assert(type_supported<T>, MISSING_TYPE_MESSAGE);
                return common::get_or_wildcard<T>(m_storage);
            }

            /**
             * @brief Write access to stored data.
             *
             * @tparam T The tag corresponding to the data to be accessed.
             */
            template <typename T>
            auto& storage(T) {
                static_assert(type_supported<T>, MISSING_TYPE_MESSAGE);
                return common::get_or_wildcard<T>(m_storage);
            }

            /**
             * @brief Const access to stored data.
             *
             * @tparam T The tag corresponding to the data to be accessed.
             */
            template <typename T>
            auto const& storage(T) const {
                static_assert(type_supported<T>, MISSING_TYPE_MESSAGE);
                return common::get_or_wildcard<T>(m_storage);
            }

            #undef MISSING_TYPE_MESSAGE

          private: // implementation details
            //! @brief The data storage.
            node_tuple_type m_storage;
        };

        //! @brief The global part of the component.
        class net : public P::net {
          public: // visible by node objects and the main program
            //! @brief Tuple type of the contents.
            using net_tuple_type = common::tagged_tuple_t<net_store_type>;

          private: // implementation details
            //! @brief Checks whether a type is supported by the storage.
            template <typename A>
            constexpr static bool type_supported = net_tuple_type::tags::template count<std::remove_reference_t<A>> != 0;

          public: // visible by node objects and the main program
            //! @brief Constructor from a tagged tuple.
            template <typename S, typename T>
            explicit net(common::tagged_tuple<S,T> const& t) : P::net(t), m_storage(t) {}

            //! @brief Access to stored data as tagged tuple.
            net_tuple_type& storage_tuple() {
                return m_storage;
            }

            //! @brief Const access to stored data as tagged tuple.
            net_tuple_type const& storage_tuple() const {
                return m_storage;
            }

            //! @cond INTERNAL
            #define MISSING_TYPE_MESSAGE "unsupported tag access (add A to net storage tag list)"
            //! @endcond

            /**
             * @brief Write access to stored data.
             *
             * @tparam T The tag corresponding to the data to be accessed.
             */
            template <typename T>
            auto& storage() {
                static_assert(type_supported<T>, MISSING_TYPE_MESSAGE);
                return common::get_or_wildcard<T>(m_storage);
            }

            /**
             * @brief Const access to stored data.
             *
             * @tparam T The tag corresponding to the data to be accessed.
             */
            template <typename T>
            auto const& storage() const {
                static_assert(type_supported<T>, MISSING_TYPE_MESSAGE);
                return common::get_or_wildcard<T>(m_storage);
            }

            /**
             * @brief Write access to stored data.
             *
             * @tparam T The tag corresponding to the data to be accessed.
             */
            template <typename T>
            auto& storage(T) {
                static_assert(type_supported<T>, MISSING_TYPE_MESSAGE);
                return common::get_or_wildcard<T>(m_storage);
            }

            /**
             * @brief Const access to stored data.
             *
             * @tparam T The tag corresponding to the data to be accessed.
             */
            template <typename T>
            auto const& storage(T) const {
                static_assert(type_supported<T>, MISSING_TYPE_MESSAGE);
                return common::get_or_wildcard<T>(m_storage);
            }

            #undef MISSING_TYPE_MESSAGE

          private: // implementation details
            //! @brief The data storage.
            net_tuple_type m_storage;
        };
    };
};


}


}

#endif // FCPP_COMPONENT_STORAGE_H_<|MERGE_RESOLUTION|>--- conflicted
+++ resolved
@@ -102,11 +102,7 @@
             }
 
             //! @cond INTERNAL
-<<<<<<< HEAD
-            #define MISSING_TYPE_MESSAGE "unsupported tag access (add 'A' above to storage tag list)"
-=======
             #define MISSING_TYPE_MESSAGE "unsupported tag access (add A to node storage tag list)"
->>>>>>> 77b28790
             //! @endcond
 
             /**
